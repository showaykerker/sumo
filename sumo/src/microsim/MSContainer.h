--- conflicted
+++ resolved
@@ -80,11 +80,7 @@
     public:
         /// constructor
         MSContainerStage_Driving(const MSEdge& destination, MSStoppingPlace* toStop,
-<<<<<<< HEAD
-                                 const std::vector<std::string>& lines);
-=======
                                  const SUMOReal arrivalPos, const std::vector<std::string>& lines);
->>>>>>> 8337544f
 
         /// destructor
         ~MSContainerStage_Driving();
@@ -399,12 +395,6 @@
         /// @brief the depart position
         SUMOReal myDepartPos;
 
-<<<<<<< HEAD
-        /// @brief the arrival position
-        SUMOReal myArrivalPos;
-
-=======
->>>>>>> 8337544f
         /// @brief The container stop from which the container departs
         MSStoppingPlace* myDepartContainerStop;
 
