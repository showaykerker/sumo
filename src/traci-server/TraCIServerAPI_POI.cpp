--- conflicted
+++ resolved
@@ -75,31 +75,17 @@
     int variable = inputStorage.readUnsignedByte();
     std::string id = inputStorage.readString();
     // check variable
-<<<<<<< HEAD
-    if (variable != VAR_TYPE &&
-            variable != VAR_COLOR &&
-            variable != VAR_POSITION &&
-			variable != VAR_WIDTH &&
-			variable != VAR_HEIGHT &&
-			variable != VAR_ANGLE &&
-			variable != VAR_IMAGEFILE &&
-            variable != ADD &&
-            variable != REMOVE &&
-            variable != VAR_PARAMETER) {
-        return server.writeErrorStatusCmd(CMD_SET_POI_VARIABLE, "Change PoI State: unsupported variable " + toHex(variable, 2) + " specified", outputStorage);
-=======
     if (variable != libsumo::VAR_TYPE &&
             variable != libsumo::VAR_COLOR &&
             variable != libsumo::VAR_POSITION &&
 			variable != libsumo::VAR_WIDTH &&
 			variable != libsumo::VAR_HEIGHT &&
 			variable != libsumo::VAR_ANGLE &&
-			variable != libsumo::VAR_IMAGFILE &&
+			variable != libsumo::VAR_IMAGEFILE &&
             variable != libsumo::ADD &&
             variable != libsumo::REMOVE &&
             variable != libsumo::VAR_PARAMETER) {
         return server.writeErrorStatusCmd(libsumo::CMD_SET_POI_VARIABLE, "Change PoI State: unsupported variable " + toHex(variable, 2) + " specified", outputStorage);
->>>>>>> 08432fe6
     }
     // process
     try {
@@ -152,11 +138,7 @@
 				libsumo::POI::setAngle(id, angle);
 			}
 			break;
-<<<<<<< HEAD
-            case VAR_IMAGEFILE: {
-=======
-            case libsumo::VAR_IMAGFILE: {
->>>>>>> 08432fe6
+            case libsumo::VAR_IMAGEFILE: {
                 std::string imageFile;
                 if (!server.readTypeCheckingString(inputStorage, imageFile)) {
                     return server.writeErrorStatusCmd(libsumo::CMD_SET_POI_VARIABLE, "The type must be given as a string.", outputStorage);
